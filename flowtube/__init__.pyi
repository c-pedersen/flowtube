--- conflicted
+++ resolved
@@ -116,12 +116,8 @@
         P: float,
         P_units: str,
         T: float,
-<<<<<<< HEAD
-        radial_delta_T: float = ...,
-=======
         reactant_diffusion_rate: float = ...,
         radial_delta_T: float = ..., 
->>>>>>> 62df7ef3
         axial_delta_T: float = ...,
         disp: bool = ...,
     ) -> None: ...
