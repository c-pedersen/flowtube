import numpy as np
import molmass as mm
from numpy.typing import NDArray
import warnings

from . import tools, diffusion_coef, viscosity_density, flow_calc, kinetics


class BoatReactor:
    def __init__(
        self,
        FT_ID: float,
        FT_length: float,
        injector_ID: float,
        injector_OD: float,
        reactant_gas: str,
        carrier_gas: str,
        reactant_MR: float,
        boat_width: float,
        boat_height: float,
        boat_length: float,
        boat_wall_thickness: float,
    ) -> None:
        """
        Handles calculations relevant to flow rate, flow diagnostics,
        transport, and uptake for a boat reactor (partial cylinder (less
        than half) inside of a cylinder). Since there is no diffusion
        correction for the boat reactor geometry, the assumption is that
        gas-phase diffusion is negligible. Assumes that the boat reactor
        is filled to the brim with a liquid. The injector is assumed to
        be above the boat reactor at all times. All calculations are for
        over the boat.

        Args:
            FT_ID (float): Inner diameter (cm) of flow tube.
            FT_length (float): Length (cm) of flow tube.
            injector_ID (float): Inner diameter (cm) of reactant
                injector.
            injector_OD (float): Outer diameter (cm) of reactant
                injector.
            reactant_gas (str): Molecular formula of reactant gas
                (supported Ar, He, Air, Br2, Cl2, HBr, HCl, HI, H2O, I2,
                NO, N2, and O2 or other if manually inputting the
                diffusion coefficient).
            carrier_gas (str): Molecular formula of carrier gas
                (supported: Ar, He, N2, O2).
            reactant_MR (float): Reactant mixing ratio (mol mol-1).
            boat_width (float): Width (cm) of boat reactor.
            boat_height (float): Height (cm) of boat reactor.
            boat_length (float): Length (cm) of boat reactor.
            boat_wall_thickness (float): Wall thickness (cm).

        Returns:
            None
        """

        ### Check for valid inputs ###
        # Check if the gases are supported
        if reactant_gas not in diffusion_coef.sigmas.keys():
            # Validate molecular formulas using molarmass
            try:
                mm.Formula(reactant_gas).mass  # raises on invalid formula
            except Exception:
                raise ValueError(
                    f"Invalid reactant gas molecular formula: {reactant_gas}. "
                    f"Supported gases: {', '.join(diffusion_coef.sigmas.keys())}, or "
                    f"other if manually inputting diffusion coefficient"
                )
        if carrier_gas not in viscosity_density.a.keys():
            raise ValueError(
                f"Unsupported carrier gas. "
                f"Supported gases: {', '.join(viscosity_density.a.keys())}"
            )

        # Check physicality of insert dimensions
        if (
            boat_length < 0
            or boat_height < 0
            or boat_width < 0
            or boat_wall_thickness < 0
        ):
            raise ValueError("Boat dimensions must be positive")
        elif boat_height > FT_ID or boat_width > FT_ID:
            raise ValueError("Boat width or height cannot be larger than flow tube ID")
        elif boat_length > FT_length:
            raise ValueError("Boat length cannot be larger than flow tube length")

        # Check physicality of injector dimensions
        if injector_ID < 0 or injector_OD < 0:
            raise ValueError("Injector ID and OD must be positive")
        elif injector_ID > FT_ID:
            raise ValueError("Injector ID cannot be larger than flow tube ID")
        elif injector_OD > FT_ID:
            raise ValueError("Injector OD cannot be larger than flow tube ID")
        elif injector_ID > injector_OD:
            raise ValueError("Injector ID cannot be larger than injector OD")
        elif injector_ID == 0 or injector_OD == 0:
            raise ValueError("Injector dimensions must be non-zero")

        # Check mixing ratio
        if reactant_MR < 0 or reactant_MR > 1:
            raise ValueError("Reactant mixing ratio must be between 0 and 1")

        # Initialize variables
        self.FT_ID = FT_ID
        self.FT_length = FT_length
        self.injector_ID = injector_ID
        self.injector_OD = injector_OD
        self.reactant_gas = reactant_gas
        self.carrier_gas = carrier_gas
        self.reactant_MR = reactant_MR
        self.boat_height = boat_height
        self.boat_width = boat_width
        self.boat_length = boat_length
        self.boat_wall_thickness = boat_wall_thickness

    def initialize(
        self,
        reactant_FR: float,
        reactant_carrier_FR: float,
        carrier_FR: float,
        P: float,
        P_units: str,
        T: float,
        reactant_diffusion_rate: float = np.nan,
        radial_delta_T: float = 1,
        axial_delta_T: float = 1,
        disp: bool = True,
    ) -> None:
        """
        Sets experimental conditions and calls calculation functions for
        numerous flow and diffusion parameters.

        Args:
            reactant_FR (float): Reactant flow rate (sccm).
            reactant_carrier_FR (float): Carrier flow rate (sccm) used
                to dilute the reactant.
            carrier_FR (float): Carrier flow rate (sccm) typically
                injected near the start of the flow tube.
            P (float): Pressure.
            P_units (str): Pressure units.
            T (float): Temperature (C).
            reactant_diffusion_rate (float, optional): Reactant
                diffusion rate (cm2 s-1).
            radial_delta_T (float): Radial temperature gradient (K)
                (default = 1 K).
            axial_delta_T (float): Axial temperature gradient (K)
                (default = 1 K).
            disp (bool): Display calculated calculated values.

        Returns:
            None
        """
        ### Check for valid inputs ###
        # Check if flow rates are positive
        if reactant_FR < 0 or reactant_carrier_FR < 0 or carrier_FR < 0:
            raise ValueError("Flow rates must be positive")

        # Check for non-zero flow
        if (reactant_FR <= 0) + (reactant_carrier_FR < 0) + (carrier_FR < 0):
            raise ValueError("Reactant flow rate must be positive and non-zero")
        if reactant_carrier_FR < 0 and carrier_FR < 0:
            raise ValueError(" Flow rates must be positive or zero")

        # Check if the pressure units are supported
        if P_units not in tools.P_CF.keys():
            raise ValueError(
                f"Unsupported pressure units. "
                f"Supported units: {', '.join(tools.P_CF.keys())}"
            )
        elif P < 0:
            raise ValueError("Pressure must be positive")

        # Check if the temperature & temperature gradients are valid numbers
        if T < -273.15:
            raise ValueError("Temperature must be above absolute zero (-273.15 C)")
        if radial_delta_T < 0 or axial_delta_T < 0:
            raise ValueError("Temperature gradients must be positive")

        self.P = tools.P_in_Pa(P, P_units)
        self.T = tools.T_in_K(T)

        self.flows(
            reactant_FR,
            reactant_carrier_FR,
            carrier_FR,
            disp=disp,
        )
        self.carrier_flow(
            radial_delta_T=radial_delta_T,
            axial_delta_T=axial_delta_T,
            disp=disp,
        )
        self.reactant_diffusion(
            reactant_diffusion_rate=reactant_diffusion_rate,
            disp=disp,
        )

    def flows(
        self,
        reactant_FR: float,
        reactant_carrier_FR: float,
        carrier_FR: float,
        disp: bool = True,
    ) -> None:
        """Calculates Flow Tube flows.

        Args:
            reactant_FR (float): Reactant flow rate (sccm).
            reactant_carrier_FR (float): Carrier flow rate (sccm) used
                to dilute the reactant.
            carrier_FR (float): Carrier flow rate (sccm) typically
                injected near the start of the flow tube.
            disp (bool): Display calculated calculated values.

        Returns:
            None
        """
        # Check if the flow rates are positive
        if reactant_FR < 0 or reactant_carrier_FR < 0 or carrier_FR < 0:
            raise ValueError("Flow rates must be positive")

        # Lists for displaying values
        var_names: list[str] = []
        var: list[float] = []
        var_fmts: list[str] = []
        units: list[str] = []

        # Flow Rate Setpoints
        var_names += ["Reactant Flow Rate"]
        var += [reactant_FR]
        var_fmts += [".2f"]
        units += ["sccm"]
        var_names += ["Reactant Carrier Flow Rate"]
        var += [reactant_carrier_FR]
        var_fmts += [".1f"]
        units += ["sccm"]

        # Total Flow Rates
        total_reactant_FR = reactant_FR + reactant_carrier_FR
        self.total_FR = reactant_FR + reactant_carrier_FR + carrier_FR
        var_names += ["Total Reactant Flow Rate"]
        var += [total_reactant_FR]
        var_fmts += [".1f"]
        units += ["sccm"]

        # Total Reactant Flow Velocity
        total_reactant_flow_velocity = flow_calc.sccm_to_velocity(
            self, total_reactant_FR, self.injector_ID
        )

        # Calculate the cross-sectional area of the boat reactor and flow tube
        self.boat_perimeter, self.boat_cross_section = tools.partial_cylinder_area(
            self.boat_height, self.boat_width
        )
        self.net_cross_section = (
            tools.cross_sectional_area(self.FT_ID) - self.boat_cross_section
        )

        # Minimum Carrier Flow Velocity & Rate
        # - to prevent effect mentioned in Li et al., ACP, 2020
        min_carrier_flow_velocity = total_reactant_flow_velocity * 1.33
        min_carrier_FR = flow_calc.ccm_to_sccm(
            self,
            min_carrier_flow_velocity
            * (self.net_cross_section - tools.cross_sectional_area(self.injector_OD))
            * 60,
        )
        var_names += ["Minimum Carrier Flow Rate"]
        var += [min_carrier_FR]
        var_fmts += [".1f"]
        units += ["sccm"]
        if carrier_FR < min_carrier_FR:
            warnings.warn(
                "Carrier flow rate is below the minimum. "
                "This may affect the flow profile in the flow tube."
            )

        # More Flow Rates
        var_names += ["Carrier Flow Rate"]
        var += [carrier_FR]
        var_fmts += [".1f"]
        units += ["sccm"]
        var_names += ["Total Flow Rate"]
        var += [self.total_FR]
        var_fmts += [".1f"]
        units += ["sccm"]

        # Reactant Concentrations (ppb)
        injector_conc = reactant_FR / total_reactant_FR * self.reactant_MR * 1e9
        FT_conc = reactant_FR / self.total_FR * self.reactant_MR * 1e9
        FT_conc_molec = flow_calc.MR_to_molec(self, FT_conc)
        var_names += [f"Injector {self.reactant_gas} Concentration"]
        var += [injector_conc]
        var_fmts += [".3g"]
        units += ["ppb"]
        var_names += [f"Flow Tube {self.reactant_gas} Concentration"]
        var += [FT_conc]
        var_fmts += [".3g"]
        units += ["ppb"]
        var_names += [f"Flow Tube {self.reactant_gas} Concentration"]
        var += [FT_conc_molec]
        var_fmts += [".2e"]
        units += ["molec. cm-3"]

        # Total Flow Velocity over the boat
        self.flow_velocity = (
            flow_calc.sccm_to_ccm(self, self.total_FR) / self.net_cross_section / 60
        )
        var_names += ["Flow Velocity Over Boat"]
        var += [self.flow_velocity]
        var_fmts += [".3g"]
        units += ["cm s-1"]

        # Residence Time over the boat
        self.residence_time = (
            self.boat_length - self.boat_wall_thickness * 2
        ) / self.flow_velocity
        var_names += ["Residence Time Over Boat"]
        var += [self.residence_time]
        var_fmts += [".3g"]
        units += ["s"]

        ### Display Values ###
        if disp:
            tools.table(
                "Flow Setpoints and Conditions",
                var_names,
                var,
                var_fmts,
                units,
            )

    def carrier_flow(
        self,
        radial_delta_T: float = 1,
        axial_delta_T: float = 1,
        disp: bool = True,
    ):
        """Performs and displays carrier gas transport calculations.

        Args:
            delta_T_radial (float): Radial temperature gradient (K).
            delta_T_axial (float): Axial temperature gradient (K).
            disp (bool): Display calculated values.

        Returns:
            None
        """

        # Lists for displaying values
        var_names: list[str] = []
        var: list[float] = []
        var_fmts: list[str] = []
        units: list[str] = []

        # Carrier Gas Dynamic Viscosity (kg m-1 s-1)
        self.carrier_dynamic_viscosity = viscosity_density.dynamic_viscosity(
            self, self.carrier_gas
        )
        var_names += ["Carrier Gas Dynamic Viscosity"]
        var += [self.carrier_dynamic_viscosity]
        var_fmts += [".2e"]
        units += ["kg m-1 s-1"]

        # Carrier Gas Density (kg m-3)
        self.carrier_density = viscosity_density.real_density(self, self.carrier_gas)
        var_names += ["Carrier Gas Density"]
        var += [self.carrier_density]
        var_fmts += [".3g"]
        units += ["kg m-3"]

        # Reynolds Number - considers the boat as floating in the flow and thus this
        # should be taken as an upper limit.
        self.Re = flow_calc.reynolds_number_irregular(
            self,
            cross_sectional_area=self.net_cross_section,
            wetted_perimeter=self.boat_perimeter,
            FR=self.total_FR,
        )
        var_names += ["Reynolds Number Over Boat (upper limit)"]
        var += [self.Re]
        var_fmts += [".0f"]
        units += ["unitless"]
        if self.Re > 1800:
            warnings.warn("Re > 1800. Flow in flow tube may not be laminar")

        # Entrance length (cm) - see flow_calc.py for details
        length_to_laminar = flow_calc.length_to_laminar(self.FT_ID, self.Re)
        var_names += ["Entrance length Over Boat (upper limit)"]
        var += [length_to_laminar]
        var_fmts += [".1f"]
        units += ["cm"]

        # Pressure Gradient (%) - see flow_calc.py for details
        equivalent_diameter = np.sqrt(self.net_cross_section / np.pi)
        boat_conductance = flow_calc.conductance(
            self, equivalent_diameter, self.boat_length
        )
        FT_conductance = flow_calc.conductance(
            self, self.FT_ID, self.FT_length - self.boat_length
        )
        total_conductance = 1 / (1 / boat_conductance + 1 / FT_conductance)
        FT_pressure_gradient = flow_calc.pressure_gradient(
            self, total_conductance, self.total_FR
        )
        var_names += ["Flow Tube Pressure Gradient (approx.)"]
        var += [FT_pressure_gradient * 100]
        var_fmts += [".2f"]
        units += ["%"]

        # Buoyancy Parameters - see flow_calc.py for details
        radial_buoyancy = flow_calc.buoyancy_parameters(
            self, radial_delta_T, self.FT_ID, self.Re
        )
        axial_buoyancy = flow_calc.buoyancy_parameters(
            self, axial_delta_T, self.FT_length, self.Re
        )
        var_names += [f"Radial Buoyancy Parameter (ΔT={radial_delta_T:.1f} C)"]
        var += [radial_buoyancy]
        var_fmts += [".2f"]
        units += ["unitless"]
        var_names += [f"Axial Buoyancy Parameter (ΔT={axial_delta_T:.1f} C)"]
        var += [axial_buoyancy]
        var_fmts += [".2f"]
        units += ["unitless"]
        if radial_buoyancy > 1:
            warnings.warn(
                "Radial buoyancy parameter > 1. "
                "Flow may be affected by buoyancy effects"
            )
        if axial_buoyancy > 1:
            warnings.warn(
                "Axial buoyancy parameter > 1. Flow may be affected by buoyancy effects"
            )

        ### Display Values ###
        if disp:
            tools.table(
                "Fluid Dynamics of Carrier Gas",
                var_names,
                var,
                var_fmts,
                units,
            )

    def reactant_diffusion(
        self,
        reactant_diffusion_rate: float = np.nan,
        disp: bool = True,
    ) -> None:
        """Performs and displays reactant diffusion calculations.

        Args:
            reactant_diffusion_rate (float): Reactant diffusion rate (cm2 s-1).
            disp (bool): Display calculated calculated values.

        Returns:
            None
        """

        # Lists for displaying values
        var_names: list[str] = []
        var: list[float] = []
        var_fmts: list[str] = []
        units: list[str] = []

        # Reactant Diffusion Rate (cm2 s-1)
        if self.reactant_gas not in diffusion_coef.sigmas.keys():
            if np.isnan(reactant_diffusion_rate):
                raise ValueError(
                    f"Must input reactant diffusion rate for {self.reactant_gas}"
                )

            self.reactant_diffusion_rate = reactant_diffusion_rate
            var_names += ["Manually Inputted Reactant Diffusion Rate"]
        else:
            self.reactant_diffusion_rate = diffusion_coef.binary_diffusion_coefficient(
                self
            )
            var_names += ["Reactant Diffusion Rate"]

        var += [self.reactant_diffusion_rate]
        var_fmts += [".3g"]
        units += ["cm2 s-1"]

        # Thermal Molecular Velocity (cm s-1) - see flow_calc.py for details
        self.reactant_molec_velocity = flow_calc.molec_velocity(
            self, float(mm.Formula(self.reactant_gas).mass)
        )

        # Reactant Mean Free Path (cm) - Fuchs and Sutugin, 1971
        reactant_mean_free_path = (
            3 * self.reactant_diffusion_rate / self.reactant_molec_velocity
        )

        # Flow Tube Advection Rate (cm2 s-1)
        # - eq. 1 from Knopf et al., Anal. Chem., 2015
        # - should be smaller than over the boat, take this as a lower limit.
        advection_rate = self.flow_velocity * self.FT_ID
        var_names += ["Flow Tube Advection Rate (lower limit for boat)"]
        var += [advection_rate]
        var_fmts += [".3g"]
        units += ["cm2 s-1"]

        # Flow Tube Peclet Number - if > 10 then axial diffusion is negligible
        # - eq. 1 from Knopf et al., Anal. Chem., 2015
        # - should be smaller than over the boat, take this as a lower limit.
        Pe = advection_rate / self.reactant_diffusion_rate
        var_names += ["Flow Tube Peclet Number (lower limit for boat)"]
        var += [Pe]
        var_fmts += [".4g"]
        units += ["unitless"]
        if Pe < 10:
            warnings.warn("Pe < 10. Axial diffusion is non-negligible")

        # Mixing Time (s) - see flow_calc.py for details
        # - should be larger than over the boat, take this as an upper limit.
        mixing_time = flow_calc.mixing_time(self, self.FT_ID)
        var_names += ["Flow Tube Mixing Time (upper limit for boat)"]
        var += [mixing_time]
        var_fmts += [".2g"]
        units += ["s"]

        # Mixing Length (cm)
        # - should be larger than over the boat, take this as an upper limit.
        mixing_length = self.flow_velocity * mixing_time
        var_names += ["Flow Tube Mixing Length (upper limit for boat)"]
        var += [mixing_length]
        var_fmts += [".2g"]
        units += ["cm"]

        # Effective Sherwood Number (unitless)
        # Note: the boat geometry is not considered and thus this value
        # should be used as a limiting case
        self.N_eff_Shw_FT = flow_calc.N_eff_Shw(self, self.FT_length, self.total_FR)

        # Knudsen Number for reactant-wall/insert interaction
        # Note: the boat geometry is not considered and thus this value
        # should be used as a limiting case
        self.Kn_FT = flow_calc.Kn(reactant_mean_free_path, self.FT_ID)

        ### Display Values ###
        if disp:
            tools.table(
                "Reactant Diffusion Parameters",
                var_names,
                var,
                var_fmts,
                units,
            )

    def reactant_uptake(
        self,
        hypothetical_gamma: NDArray[np.float64] | float,
        gamma_wall: float = 5e-6,
        disp: bool = True,
    ) -> None:
        """
        Calculates reactant uptake to the boat and loss to flow tube
        walls.

        Args:
            hypothetical_gamma (float or numpy.ndarray): Hypothetical
                uptake coefficient to calculate diffusion correction
                factor.
            gamma_wall (float): Wall uptake coefficient (default: 5e-6
                for halocarbon wax coating - Ivanov et al., 2021).
            disp (bool): Display calculated values.

        Returns:
            None
        """

        ### Check for valid inputs ###
        # Check if hypothetical_gamma is between 0 and 1
        if np.min(hypothetical_gamma) < 0 or np.max(hypothetical_gamma) > 1:  # pyright: ignore[reportUnknownMemberType]
            raise ValueError("Hypothetical gamma must be between 0 and 1")

        # Check if gamma_wall is between 0 and 1
        if gamma_wall < 0 or gamma_wall > 1:
            raise ValueError("Wall uptake coefficient must be between 0 and 1")

        # Lists for displaying values
        var_names: list[str] = []
        var: list[NDArray[np.float64] | float] = []
        var_fmts: list[str] = []
        units: list[str] = []

        # Boat surface area and volume
        liquid_width = self.boat_width - self.boat_wall_thickness * 2
        liquid_length = self.boat_length - self.boat_wall_thickness * 2
        liquid_height = self.boat_height - self.boat_wall_thickness
        liquid_surface_area = liquid_width * liquid_length
        _, liquid_cross_section = tools.partial_cylinder_area(
            liquid_height,
            liquid_width,
        )
        liquid_volume = liquid_cross_section * liquid_length
        var_names += ["Boat Surface Area", "Boat Volume"]
        var += [liquid_surface_area, liquid_volume]
        var_fmts += [".1f", ".1f"]
        units += ["cm2", "cm3"]

        # Diffusion Correction - see kinetics.py for details
        diff_corr = 1 - kinetics.correction_factor(
            self.N_eff_Shw_FT, self.Kn_FT, hypothetical_gamma
        )
        if diff_corr > 0.05:
            warnings.warn(
                "Diffusion correction is > 5%. "
                "Negligible diffusion may no longer be a valid assumption"
            )
        var_names += [
            "Flow Tube Wall Diffusion Correction "
            "\n(must be small to neglect for boat reactor)"
        ]
        var += [diff_corr * 100]
        var_fmts += [".1f"]
        units += ["%"]

        # Geometric correction for boat geometry – Hanson and Ravishankara, 1993
        cylinder_SA_V_ratio = 4 / self.FT_ID
        actual_SA_V_ratio = liquid_surface_area / (
            self.net_cross_section * liquid_length
        )
        self.geometric_correction = cylinder_SA_V_ratio / actual_SA_V_ratio
        var_names += ["Boat geometry correction factor"]
        var += [self.geometric_correction]
        var_fmts += [".2f"]
        units += ["unitless"]

        # Corrected Loss Rate (s-1)
<<<<<<< HEAD
        # - see kinetics.py and Hanson and Ravishankara, 1993 for details
        k = (
            kinetics.observed_loss_rate(self, self.FT_ID, hypothetical_gamma)
=======
        # - see flow_calc.py and Hanson and Ravishankara, 1993 for details
        self.k = (
            flow_calc.observed_loss_rate(self, self.FT_ID, hypothetical_gamma)
>>>>>>> 62df7ef3
            / self.geometric_correction
        )
        var_names += ["Loss Rate"]
        var += [self.k]
        var_fmts += [".3g"]
        units += ["s-1"]

        # Uptake to boat (fraction) - first order kinetics
        self.uptake = 1 - np.exp(-self.k * self.residence_time / 4)
        var_names += ["Loss to Boat - 1/4 Length"]
        var += [self.uptake * 100]
        var_fmts += [".1f"]
        units += ["%"]

        # Reactant Wall Loss (fraction)
        # - calculated as if there is no boat, take as an upper limit
        reactant_wall_loss = kinetics.cylinder_loss(
            self,
            self.FT_ID,
            self.N_eff_Shw_FT,
            self.Kn_FT,
            gamma_wall,
            self.residence_time,
        )
        var_names += ["Estimated Wall Loss (upper limit)"]
        var += [reactant_wall_loss * 100]
        var_fmts += [".2g"]
        units += ["%"]

        ### Display Values ###
        if disp and not isinstance(var, np.ndarray):
            tools.table(
                "Reactant Uptake",
                var_names,
                var,  # pyright: ignore[reportArgumentType]
                var_fmts,
                units,
            )

<<<<<<< HEAD
        return uptake

    def calculate_gamma(
        self,
        concentrations: NDArray[np.float64],
        exposure: NDArray[np.float64],
        exposure_units: str,
    ) -> tuple[float, float, float, tuple[float, float]]:
        """
        Fits the observed loss to the boat to a first order kinetic
        model to extract the uptake coefficient.

        Args:
            concentrations (numpy.ndarray): Reactant concentrations
                (arbitrary units).
            exposure (numpy.ndarray): Reactant exposure (s or cm).
            exposure_units (str): Units of exposure (s or cm).

        Returns:
            float: k, first order loss rate (s-1).
            float: r_value, correlation coefficient of the fit.
            float: gamma, uptake coefficient.
            tuple[float, float]: 95% confidence interval for gamma
        """

        # Check for geometric correction and apply
        # (see geometric_correction in reactant_uptake)
        if not hasattr(self, "geometric_correction"):
            raise RuntimeError("Must call reactant_uptake() before calculate_gamma()")
        else:
            diameter = self.FT_ID * self.geometric_correction

        # Fit data to first order kinetics
        slope, intercept, r_value, p_value, std_err = kinetics.fit_first_order_kinetics(
            obj=self,
            concentrations=concentrations,
            exposure=exposure,
            exposure_units=exposure_units,
        )
        k = -slope

        # Calculate gamma and confidence intervals
        gamma = kinetics.gamma_from_k(
            self,
            k=k,
            diameter=diameter,
        )
        gamma_upper = kinetics.gamma_from_k(
            self,
            k=k + std_err * 1.96,
            diameter=diameter,
        )
        gamma_lower = kinetics.gamma_from_k(
            self,
            k=k - std_err * 1.96,
            diameter=diameter,
        )

        return k, r_value, gamma, (gamma_lower, gamma_upper)

=======
>>>>>>> 62df7ef3

""" 
Citations:
    
Knopf, D.A., Pöschl, U., Shiraiwa, M., 2015. Radial Diffusion and 
Penetration of Gas Molecules and Aerosol Particles through Laminar Flow 
Reactors, Denuders, and Sampling Tubes. Anal. Chem. 87, 3746–3754. 
https://doi.org/10.1021/ac5042395

Hanson, D.R., Ravishankara, A.R., 1993. Uptake of hydrochloric acid and 
hypochlorous acid onto sulfuric acid: solubilities, diffusivities, and 
reaction. J. Phys. Chem. 97, 12309–12319. 
https://doi.org/10.1021/j100149a035

Fuchs, N.A., Sutugin, A.G., 1971. HIGH-DISPERSED AEROSOLS, in: Hidy, 
G.M., Brock, J.R. (Eds.), Topics in Current Aerosol Research, 
International Reviews in Aerosol Physics and Chemistry. Pergamon, p. 1. 
https://doi.org/10.1016/B978-0-08-016674-2.50006-6

Ivanov, A.V., Molina, M.J., Park, J., 2021. Experimental study on HCl 
uptake by MgCl2 and sea salt under humid conditions. J Mass Spectrom 56,
 e4601. https://doi.org/10.1002/jms.4601

Tang, M.J., Cox, R.A., Kalberer, M., 2014. Compilation and evaluation of
gas phase diffusion coefficients of reactive trace gases in the 
atmosphere: volume 1. Inorganic compounds. Atmos. Chem. Phys. 14, 
9233–9247. https://doi.org/10.5194/acp-14-9233-2014
"""<|MERGE_RESOLUTION|>--- conflicted
+++ resolved
@@ -631,15 +631,9 @@
         units += ["unitless"]
 
         # Corrected Loss Rate (s-1)
-<<<<<<< HEAD
         # - see kinetics.py and Hanson and Ravishankara, 1993 for details
-        k = (
+        self.k = (
             kinetics.observed_loss_rate(self, self.FT_ID, hypothetical_gamma)
-=======
-        # - see flow_calc.py and Hanson and Ravishankara, 1993 for details
-        self.k = (
-            flow_calc.observed_loss_rate(self, self.FT_ID, hypothetical_gamma)
->>>>>>> 62df7ef3
             / self.geometric_correction
         )
         var_names += ["Loss Rate"]
@@ -679,9 +673,6 @@
                 units,
             )
 
-<<<<<<< HEAD
-        return uptake
-
     def calculate_gamma(
         self,
         concentrations: NDArray[np.float64],
@@ -740,8 +731,6 @@
 
         return k, r_value, gamma, (gamma_lower, gamma_upper)
 
-=======
->>>>>>> 62df7ef3
 
 """ 
 Citations:
