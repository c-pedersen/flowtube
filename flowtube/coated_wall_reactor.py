--- conflicted
+++ resolved
@@ -126,7 +126,7 @@
             P (float): Pressure.
             P_units (str): Pressure units.
             T (float): Temperature (C).
-            reactant_diffusion_rate (float): Reactant diffusion rate 
+            reactant_diffusion_rate (float): Reactant diffusion rate
                 (cm2 s-1).
             radial_delta_T (float): Radial temperature gradient (K)
                 (default = 1 K).
@@ -141,7 +141,7 @@
         # Check if flow rates are positive
         if reactant_FR < 0 or reactant_carrier_FR < 0 or carrier_FR < 0:
             raise ValueError("Flow rates must be positive")
-        
+
         # Check for non-zero flow
         if (reactant_FR <= 0) + (reactant_carrier_FR < 0) + (carrier_FR < 0):
             raise ValueError("Reactant flow rate must be positive and non-zero")
@@ -480,7 +480,7 @@
                 self
             )
             var_names += ["Reactant Diffusion Rate"]
-            
+
         var += [self.reactant_diffusion_rate]
         var_fmts += [".3g"]
         units += ["cm2 s-1"]
@@ -648,20 +648,12 @@
         # Diffusion Correction Factor - gamma_eff / gamma
         # - eq. 15 from Knopf et al., Anal. Chem., 2015
         if self.insert_length > 0:
-<<<<<<< HEAD
-            C_g = kinetics.correction_factor(
-=======
-            self.C_g = flow_calc.correction_factor(
->>>>>>> 62df7ef3
+            self.C_g = kinetics.correction_factor(
                 self.N_eff_Shw_insert, self.Kn_insert, hypothetical_gamma
             )
             var_names += ["Insert Diffusion Correction Factor (γ_eff/γ)"]
         else:
-<<<<<<< HEAD
-            C_g = kinetics.correction_factor(
-=======
-            self.C_g = flow_calc.correction_factor(
->>>>>>> 62df7ef3
+            self.C_g = kinetics.correction_factor(
                 self.N_eff_Shw_FT, self.Kn_FT, hypothetical_gamma
             )
             var_names += ["Flow Tube Diffusion Correction Factor (γ_eff/γ)"]
@@ -699,11 +691,7 @@
 
         # Uptake to coated region - see kinetics.py for details
         if self.insert_length > 0:
-<<<<<<< HEAD
-            uptake = kinetics.cylinder_loss(
-=======
-            self.uptake = flow_calc.cylinder_loss(
->>>>>>> 62df7ef3
+            self.uptake = kinetics.cylinder_loss(
                 self,
                 self.insert_ID,
                 self.N_eff_Shw_insert,
@@ -713,11 +701,7 @@
             )
             var_names += ["Insert Loss"]
         else:
-<<<<<<< HEAD
-            uptake = kinetics.cylinder_loss(
-=======
-            self.uptake = flow_calc.cylinder_loss(
->>>>>>> 62df7ef3
+            self.uptake = kinetics.cylinder_loss(
                 self,
                 self.FT_ID,
                 self.N_eff_Shw_FT,
@@ -754,9 +738,6 @@
                 units,
             )
 
-<<<<<<< HEAD
-        return C_g, uptake
-
     def calculate_gamma(
         self,
         concentrations: NDArray[np.float64],
@@ -813,8 +794,6 @@
 
         return k, r_value, gamma, (gamma_lower, gamma_upper)
 
-=======
->>>>>>> 62df7ef3
 
 """ 
 Citations:
