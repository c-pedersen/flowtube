--- conflicted
+++ resolved
@@ -363,11 +363,7 @@
     # Axial Distance (unitless)
     # - eq. 2 from Knopf et al., Anal. Chem., 2015
     z_star = (
-        length
-        * np.pi
-        / 2
-        * obj.reactant_diffusion_rate
-        / (sccm_to_ccm(obj, FR) / 60)
+        length * np.pi / 2 * obj.reactant_diffusion_rate / (sccm_to_ccm(obj, FR) / 60)
     )
 
     return 3.6568 + 0.0978 / (z_star + 0.0154)
@@ -390,137 +386,7 @@
 
     return 2 * mean_free_path / char_length
 
-<<<<<<< HEAD
-=======
-
-def diffusion_limited_rate_constant(
-    obj: full_attrs,
-    N_eff_Shw: float,
-    diameter: float,
-) -> float:
-    """
-    Calculate diffusion limited rate constant (s-1) - eq. 10 from Knopf
-    et al., 2015.
-
-    Args:
-        obj (full_attrs): Object with full attributes (P in Pa, T in K,
-            reactant_diffusion_rate in cm2 s-1,
-            carrier_dynamic_viscosity in kg m-1 s-1,
-            carrier_density in kg m-3).
-        N_eff_Shw (float): Effective Sherwood number.
-        diameter (float): Diameter of the cylinder (cm).
-
-    Returns:
-        float: Diffusion limited rate constant (s-1).
-    """
-
-    return 4 * N_eff_Shw * obj.reactant_diffusion_rate / diameter**2
-
-
-def diffusion_limited_uptake_coefficient(
-    obj: full_attrs,
-    diameter: float,
-    k_diff: float,
-) -> float:
-    """
-    Calculate diffusion limited effective uptake coefficient - eq. 19
-    from Knopf et al., 2015.
-
-    Args:
-        obj (full_attrs): Object with full attributes (P in Pa, T in K,
-            reactant_diffusion_rate in cm2 s-1,
-            carrier_dynamic_viscosity in kg m-1 s-1,
-            carrier_density in kg m-3).
-        diameter (float): Diameter of the cylinder (cm).
-        k_diff (float): Diffusion limited rate constant (s-1).
-
-    Returns:
-        float: Diffusion limited effective uptake coefficient (cm s-1).
-    """
-
-    return diameter / obj.reactant_molec_velocity * k_diff
-
-
-def correction_factor(
-    N_eff_Shw: float,
-    Kn: float,
-    gamma: NDArray[np.float64] | float,
-) -> NDArray[np.float64] | float:
-    """
-    Calculate correction factor (gamma_eff / gamma) for uptake 
-    coefficient - eq. 15 from Knopf et al., 2015.
-
-    Args:
-        N_eff_Shw (float): Effective Sherwood number (unitless).
-        Kn (float): Knudsen number (unitless).
-        hypothetical_gamma (float): Hypothetical uptake coefficient
-            (unitless).
-
-    Returns:
-        float: Correction factor (unitless: gamma_eff / gamma).
-    """
-
-    return 1 / (1 + gamma * 3 / (2 * N_eff_Shw * Kn))
-
-
-def observed_loss_rate(
-    obj: full_attrs,
-    diameter: float,
-    gamma_eff: NDArray[np.float64] | float,
-) -> NDArray[np.float64] | float:
-    """
-    Calculate observed first order loss rate (s-1) - eq. 19 from Knopf 
-    et al., 2015.
-
-    Args:
-        obj (full_attrs): Object with full attributes (P in Pa, T in K,
-            reactant_diffusion_rate in cm2 s-1,
-            carrier_dynamic_viscosity in kg m-1 s-1,
-            carrier_density in kg m-3).
-        diameter (float): Diameter of the cylinder (cm).
-        gamma_eff (float): Effective uptake coefficient (unitless).
-
-    Returns:
-        float: Observed first order loss rate (s-1).
-    """
-
-    return gamma_eff * obj.reactant_molec_velocity / diameter
-
-
-def cylinder_loss(
-    obj: full_attrs,
-    diameter: float,
-    N_eff_Shw: float,
-    Kn: float,
-    gamma: NDArray[np.float64] | float,
-    time: float,
-) -> NDArray[np.float64] | float:
-    """
-    Calculate amount of gas lost to cylinder walls according to a 
-    provided gamma - eq. 21 from Knopf et al., 2015.
-
-    Args:
-        obj (full_attrs): Object with full attributes (P in Pa, T in K,
-            reactant_diffusion_rate in cm2 s-1,
-            carrier_dynamic_viscosity in kg m-1 s-1,
-            carrier_density in kg m-3).
-        time (float): Residence time in cylinder (s).
-
-    Returns:
-        float: Penetration - fraction of initial reactant after passing
-            through cylinder (unitless).
-    """
-
-    return 1 - np.exp(
-        -gamma
-        / (1 + gamma * 3 / (2 * N_eff_Shw * Kn))
-        * obj.reactant_molec_velocity
-        / diameter
-        * time
-    )
-
-
->>>>>>> 62df7ef3
+
 """ 
 Citations:
     
