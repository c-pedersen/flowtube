import pytest
import numpy as np
from flowtube import BoatReactor
import numpy as np

""" Tests for errors specific to BoatReactor. """


# Boat-specific geometry
def test_boat_dimensions_must_fit_inside_tube(make_constructor_kwargs):
    kwargs = make_constructor_kwargs(BoatReactor, boat_width=3.0, FT_ID=2.54)
    with pytest.raises(ValueError, match=r"Boat.*width.*height.*larger"):
        BoatReactor(**kwargs)


def test_boat_wall_thickness_positive(make_constructor_kwargs):
    kwargs = make_constructor_kwargs(
        BoatReactor,
        boat_wall_thickness=-0.1,
        boat_width=-0.1,
        boat_height=-0.1,
    )
    with pytest.raises(ValueError, match=r"Boat dimensions must be positive"):
        BoatReactor(**kwargs)


<<<<<<< HEAD
def test_fitting_before_reactant_uptake(build_reactor):
    # init error: negative flow in initialize
    obj, _, _ = build_reactor(BoatReactor)
    with pytest.raises(RuntimeError, match=r"Must call reactant_uptake*"):
        obj.calculate_gamma(
            concentrations=np.array([0.01, 0.02, 0.03]),
            exposure=np.array([0.1, 0.2, 0.3]),
            exposure_units="s",
        )
=======
def test_boat_uptake(build_reactor):
    boat, _, _ = build_reactor(BoatReactor)
    gamma = 1e-6
    boat.reactant_uptake(hypothetical_gamma = gamma)

    assert (
        boat.k * boat.FT_ID / boat.reactant_molec_velocity * boat.geometric_correction
        == pytest.approx(gamma)
    )
    assert(
        1
        - np.exp(
            -gamma
            / boat.geometric_correction
            * boat.reactant_molec_velocity
            / boat.FT_ID
            * boat.residence_time
            / 4,
        )
        == pytest.approx(boat.uptake)
    )
>>>>>>> 62df7ef3
<|MERGE_RESOLUTION|>--- conflicted
+++ resolved
@@ -1,7 +1,6 @@
 import pytest
 import numpy as np
 from flowtube import BoatReactor
-import numpy as np
 
 """ Tests for errors specific to BoatReactor. """
 
@@ -24,7 +23,6 @@
         BoatReactor(**kwargs)
 
 
-<<<<<<< HEAD
 def test_fitting_before_reactant_uptake(build_reactor):
     # init error: negative flow in initialize
     obj, _, _ = build_reactor(BoatReactor)
@@ -34,26 +32,22 @@
             exposure=np.array([0.1, 0.2, 0.3]),
             exposure_units="s",
         )
-=======
+
+
 def test_boat_uptake(build_reactor):
     boat, _, _ = build_reactor(BoatReactor)
     gamma = 1e-6
-    boat.reactant_uptake(hypothetical_gamma = gamma)
+    boat.reactant_uptake(hypothetical_gamma=gamma)
 
     assert (
         boat.k * boat.FT_ID / boat.reactant_molec_velocity * boat.geometric_correction
         == pytest.approx(gamma)
     )
-    assert(
-        1
-        - np.exp(
-            -gamma
-            / boat.geometric_correction
-            * boat.reactant_molec_velocity
-            / boat.FT_ID
-            * boat.residence_time
-            / 4,
-        )
-        == pytest.approx(boat.uptake)
-    )
->>>>>>> 62df7ef3
+    assert 1 - np.exp(
+        -gamma
+        / boat.geometric_correction
+        * boat.reactant_molec_velocity
+        / boat.FT_ID
+        * boat.residence_time
+        / 4,
+    ) == pytest.approx(boat.uptake)